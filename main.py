import numpy as np
import pandas as pd
import streamlit as st
from io import BytesIO
from backend.scr.simulation import simulate_simulation
from backend.scr.utils import create_line_chart, compare_scenarios, compare_scenarios_yearly
from dotenv import load_dotenv
import os
import openai

load_dotenv()
api_key = os.getenv("OPENAI_API_KEY")
client = openai.OpenAI(api_key=api_key)

# RCPシナリオ選択
rcp_options = {'RCP1.9': 1.9, 'RCP2.6': 2.6, 'RCP4.5': 4.5, 'RCP6.0': 6.0, 'RCP8.5': 8.5}
selected_rcp = st.sidebar.selectbox('Select RCP Scenario / RCPシナリオを選択', list(rcp_options.keys()), index=1)
rcp_value = rcp_options[selected_rcp]

# 各RCPに対応した気候パラメータ
rcp_climate_params = {
    1.9: {'temp_trend': 0.02, 'precip_uncertainty_trend': 1, 'extreme_precip_freq_trend': 0.05},
    2.6: {'temp_trend': 0.025, 'precip_uncertainty_trend': 5, 'extreme_precip_freq_trend': 0.1},
    4.5: {'temp_trend': 0.035, 'precip_uncertainty_trend': 15, 'extreme_precip_freq_trend': 0.15},
    6.0: {'temp_trend': 0.045, 'precip_uncertainty_trend': 20, 'extreme_precip_freq_trend': 0.2},
    8.5: {'temp_trend': 0.06, 'precip_uncertainty_trend': 25, 'extreme_precip_freq_trend': 0.25}
}

# RCPシナリオ選択
rcp_options = {'RCP1.9': 1.9, 'RCP2.6': 2.6, 'RCP4.5': 4.5, 'RCP6.0': 6.0, 'RCP8.5': 8.5}
selected_rcp = st.sidebar.selectbox('Select RCP Scenario / RCPシナリオを選択', list(rcp_options.keys()), index=1)
rcp_value = rcp_options[selected_rcp]

# 各RCPに対応した気候パラメータ
rcp_climate_params = {
    1.9: {'temp_trend': 0.02, 'precip_uncertainty_trend': 1, 'extreme_precip_freq_trend': 0.05},
    2.6: {'temp_trend': 0.025, 'precip_uncertainty_trend': 5, 'extreme_precip_freq_trend': 0.1},
    4.5: {'temp_trend': 0.035, 'precip_uncertainty_trend': 15, 'extreme_precip_freq_trend': 0.15},
    6.0: {'temp_trend': 0.045, 'precip_uncertainty_trend': 20, 'extreme_precip_freq_trend': 0.2},
    8.5: {'temp_trend': 0.06, 'precip_uncertainty_trend': 25, 'extreme_precip_freq_trend': 0.25}
}

# シミュレーションのパラメータ
start_year = 2026
end_year = 2100
total_years = end_year - start_year + 1
years = np.arange(start_year, end_year + 1)

# パラメータ辞書
params = {
    'start_year': start_year,
    'end_year': end_year,
    'total_years': total_years,
    'years': years,
    # 設定は後でRCPごとに上書き
    'temp_trend': 0.04,
    'precip_trend': 0,
    'temp_uncertainty': 1.0,
    'base_precip_uncertainty': 50,
    'precip_uncertainty_trend': 5,
    'base_extreme_precip_freq': 0.1,
    'extreme_precip_freq_trend': 0.05,
    'extreme_precip_freq_uncertainty': 0.1,
    'municipal_demand_trend': 0,
    'municipal_demand_uncertainty': 0.05,
    'initial_hot_days': 30.0,
    'base_temp': 15.0,
    'base_precip': 1000.0,
    'temp_to_hot_days_coeff': 2.0,
    'hot_days_uncertainty': 2.0,
    'ecosystem_threshold': 800.0,
    'temp_coefficient': 1.0,
    'max_potential_yield': 100.0,
    'optimal_irrigation_amount': 30.0,
    'flood_damage_coefficient': 100000,
    'levee_level_increment': 0.1,
    'high_temp_tolerance_increment': 0.1,
    'levee_investment_threshold': 5.0,
    'RnD_investment_threshold': 5.0,
    'levee_investment_required_years': 10,
    'RnD_investment_required_years': 10,
    'max_available_water': 2000.0,
    'evapotranspiration_amount': 600.0,
}
# RCPに基づきトレンドを適用
params.update(rcp_climate_params[rcp_value])

image_path = "fig/mayfes_merge.png"  # 画像ファイルのパスを指定
st.image(image_path, caption='Simulator Overview', use_container_width=True)

# シミュレーションモードの選択
simulation_mode = st.sidebar.selectbox('Select Simulation Mode / シミュレーションモードを選択', ['Sequential Decision-Making Mode', 'Monte Carlo Simulation Mode'])

# シナリオ名の入力
scenario_name = st.sidebar.text_input('Input scenario name / シナリオ名を入力', value='シナリオ1')

# セッション状態の初期化
if 'scenarios' not in st.session_state:
    st.session_state['scenarios'] = {}

if simulation_mode == 'Monte Carlo Simulation Mode':
    # st.sidebar.title('Decision-Making Variables (every 10 yrs) / 意思決定変数（10年ごと）')
    # decision_years = np.arange(start_year, end_year + 1, 10)
    st.sidebar.title('Decision-Making Variables (every 25 yrs) / 意思決定変数（25年ごと）')
    decision_years = np.array([2025, 2050, 2075])
    decision_df = pd.DataFrame({
        'Year': decision_years.astype(int),
        '植林・森林保全': [100.0]*len(decision_years),
        '住宅移転・嵩上げ': [100.0]*len(decision_years),
        'ダム・堤防工事': [0.0]*len(decision_years),
        '田んぼダム工事': [3.0]*len(decision_years),
        '防災訓練・普及啓発': [3.0]*len(decision_years),
        '農業研究開発': [3.0]*len(decision_years),
        '交通網の拡充': [3.0]*len(decision_years)
    })
    decision_df = st.sidebar.data_editor(decision_df, use_container_width=True)
    decision_df.set_index('Year', inplace=True)

    # モンテカルロシミュレーションの設定
    num_simulations = st.sidebar.slider('Number of simulations / モンテカルロシミュレーションの回数', 10, 500, 100, 10)

    simulate_button = st.sidebar.button('Run / シミュレーション開始')

    if simulate_button:
        simulation_results = []

        for sim in range(num_simulations):
            # 初期値
            initial_values = {
                'temp': 15.0,
                'precip': 1000.0,
                'municipal_demand': 100.0,
                'available_water': 1000.0,
                'crop_yield': 100.0,
                'levee_level': 0.5,
                'high_temp_tolerance_level': 0.0,
                'hot_days': 30.0,
                'extreme_precip_freq': 0.1,
                'ecosystem_level': 100.0,
                'urban_level': 100.0,
                'levee_investment_years': 0,
                'RnD_investment_years': 0,
                'forest_area': 100.0,
                'forest_area_history': {start_year: 100.0},
                'resident_capacity': 0,
            }

            # シミュレーションの実行
            sim_results = simulate_simulation(years, initial_values, decision_df, params)

            # 結果をデータフレームに変換
            df_simulation = pd.DataFrame(sim_results)
            df_simulation['Simulation'] = sim
            simulation_results.append(df_simulation)

        # シミュレーション結果を保存
        df_results = pd.concat(simulation_results, ignore_index=True)
        st.session_state['scenarios'][scenario_name] = df_results.copy()
        st.success(f'Successfully done scenario "{scenario_name}" / シナリオ「{scenario_name}」のシミュレーションが完了しました。')

    # シミュレーション結果の表示
    if scenario_name in st.session_state['scenarios']:
        df_results = st.session_state['scenarios'][scenario_name]
        st.subheader('Simulation results / シミュレーション結果')

        # グラフの作成 - Temperature
        create_line_chart(
            df=df_results,
            x_column='Year',
            y_column='Temperature (℃)',
            group_column='Simulation',
            title='Temperature Over Time (All Simulations)',
            x_title='Year',
            y_title='Temperature (℃)'
        )

        # グラフの作成 - Precipitation
        create_line_chart(
            df=df_results,
            x_column='Year',
            y_column='Precipitation (mm)',
            group_column='Simulation',
            title='Precipitation Over Time (All Simulations)',
            x_title='Year',
            y_title='Precipitation (mm)'
        )

        # グラフの作成 - Available Water
        create_line_chart(
            df=df_results,
            x_column='Year',
            y_column='Available Water',
            group_column='Simulation',
            title='Available Water Over Time (All Simulations)',
            x_title='Year',
            y_title='Available Water'
        )

        # グラフの作成 - Flood Damage
        create_line_chart(
            df=df_results,
            x_column='Year',
            y_column='Flood Damage',
            group_column='Simulation',
            title='Flood Damage Over Time (All Simulations)',
            x_title='Year',
            y_title='Flood Damage'
        )

        # グラフの作成 - Crop Yield
        create_line_chart(
            df=df_results,
            x_column='Year',
            y_column='Crop Yield',
            group_column='Simulation',
            title='Crop Yield Over Time (All Simulations)',
            x_title='Year',
            y_title='Crop Yield'
        )

    # シナリオの比較と散布図
    compare_scenarios(
        scenarios_data=st.session_state['scenarios'],
        variables=['Flood Damage', 'Crop Yield', 'Ecosystem Level', 'Urban Level', 'Municipal Cost']
    )

elif simulation_mode == 'Sequential Decision-Making Mode':
    np.random.seed(255)
    # セッション状態の初期化
    if 'current_year_index_seq' not in st.session_state:
        st.session_state['current_year_index_seq'] = 0
        st.session_state['simulation_results_seq'] = []
        st.session_state['prev_values_seq'] = {
            'temp': 15.0,
            'precip': 1000.0,
            'municipal_demand': 100.0,
            'available_water': 1000.0,
            'crop_yield': 100.0,
            'levee_level': 0.5,
            'high_temp_tolerance_level': 0.0,
            'hot_days': 30.0,
            'extreme_precip_freq': 0.1,
            'ecosystem_level': 100.0,
            'urban_level': 100.0,
            'levee_investment_years': 0,
            'RnD_investment_years': 0,
            'resident_capacity': 0,
        }
        st.session_state['decision_vars_seq'] = []

    # 意思決定変数の入力（現在の期間用）
    st.sidebar.title('Decision Making for the next 25 yrs / 意思決定変数（次の25年間）')
    # st.sidebar.write('今後10年間の政策を考えてみましょう')
    # irrigation_water_amount = st.sidebar.slider('Irrigation Water Amount / 灌漑水量：増やすと収量が多くなります', min_value=0, max_value=200, value=100, step=10)
    # released_water_amount = st.sidebar.slider('Released Water Amount / 放流水量：増やすと洪水リスクが小さくなります', min_value=0, max_value=200, value=100, step=10)
    # levee_construction_cost = st.sidebar.slider('Levee Construction Investment / 堤防工事費：増やすと洪水リスクが小さくなります', min_value=0.0, max_value=10.0, value=2.0, step=1.0)
    # agricultural_RnD_cost = st.sidebar.slider('Agricultural R&D Investment / 農業研究開発費：増やすと高温に強い品種ができます', min_value=0.0, max_value=10.0, value=3.0, step=1.0)
<<<<<<< HEAD
    planting_trees_amount = st.sidebar.slider('植林・森林保全', min_value=0, max_value=200, value=100, step=10)
    house_migration_amount = st.sidebar.slider('住宅移転・嵩上げ', min_value=0, max_value=200, value=100, step=10)
    dam_levee_construction_cost = st.sidebar.slider('ダム・堤防工事', min_value=0.0, max_value=10.0, value=2.0, step=1.0)
=======
    planting_trees_amount = st.sidebar.slider('植林・森林保全（ha/年）', min_value=0, max_value=200, value=100, step=50)
    house_migration_amount = st.sidebar.slider('住宅移転・嵩上げ（軒/年）', min_value=0, max_value=200, value=100, step=10)
    dam_levee_construction_cost = st.sidebar.slider('ダム・堤防工事（億円/年）', min_value=0.0, max_value=10.0, value=2.0, step=1.0)
>>>>>>> fe76f52e
    paddy_dam_construction_cost = st.sidebar.slider('田んぼダム工事', min_value=0.0, max_value=10.0, value=2.0, step=1.0)
    capacity_building_cost = st.sidebar.slider('防災訓練・普及啓発', min_value=0.0, max_value=10.0, value=3.0, step=1.0)
    agricultural_RnD_cost = st.sidebar.slider('農業研究開発', min_value=0.0, max_value=10.0, value=3.0, step=1.0)
    transportation_invest = st.sidebar.slider('交通網の充実', min_value=0.0, max_value=10.0, value=3.0, step=1.0)

    # 意思決定変数をセッション状態に保存（10年ごと）
    if st.session_state['current_year_index_seq'] % 25 == 0:
        st.session_state['decision_vars_seq'].append({
            # 'irrigation_water_amount': irrigation_water_amount,
            # 'released_water_amount': released_water_amount,
            # 'levee_construction_cost': levee_construction_cost,
            'planting_trees_amount':planting_trees_amount,
            'house_migration_amount':house_migration_amount,
            'dam_levee_construction_cost': dam_levee_construction_cost,
            'paddy_dam_construction_cost':paddy_dam_construction_cost,
            'capacity_building_cost': capacity_building_cost,
            'agricultural_RnD_cost':agricultural_RnD_cost,
            'transportation_invest':transportation_invest
        })

    # シミュレーションの実行（次の10年間）
    simulate_button_seq = st.sidebar.button('Next / 次の25年へ')

    if simulate_button_seq:
        current_year_index = st.session_state['current_year_index_seq']
        next_year_index = min(current_year_index + 25, total_years)
        # next_year_index = min(current_year_index + 10, total_years)
        sim_years = years[current_year_index:next_year_index]

        prev_values = st.session_state['prev_values_seq']
        decision_vars_list = st.session_state['decision_vars_seq']

        # シミュレーションの実行
        sim_results = simulate_simulation(sim_years, prev_values, decision_vars_list, params)

        # セッション状態の更新
        if sim_results:
            # 最後の年の値を取得
            last_values = {
                'temp': sim_results[-1]['Temperature (℃)'],
                'precip': sim_results[-1]['Precipitation (mm)'],
                'municipal_demand': sim_results[-1]['Municipal Demand'],
                'available_water': sim_results[-1]['Available Water'],
                'crop_yield': sim_results[-1]['Crop Yield'],
                'levee_level': sim_results[-1]['Levee Level'],
                'high_temp_tolerance_level': sim_results[-1]['High Temp Tolerance Level'],
                'hot_days': sim_results[-1]['Hot Days'],
                'extreme_precip_freq': sim_results[-1]['Extreme Precip Frequency'],
                'ecosystem_level': sim_results[-1]['Ecosystem Level'],
                'urban_level': sim_results[-1]['Urban Level'],
                'levee_investment_years': prev_values['levee_investment_years'],
                'RnD_investment_years': prev_values['RnD_investment_years'],
                'resident_capacity': prev_values['resident_capacity'],
            }

            st.session_state['prev_values_seq'] = last_values
            st.session_state['simulation_results_seq'].extend(sim_results)
            st.session_state['current_year_index_seq'] = next_year_index

    # シミュレーション結果の表示
    if st.session_state['simulation_results_seq']:
        df_results_seq = pd.DataFrame(st.session_state['simulation_results_seq'])
        st.subheader('Simulation results / シミュレーション結果')

        # グラフの作成 - Temperature
        create_line_chart(
            df=df_results_seq,
            x_column='Year',
            y_column='Temperature (℃)',
            title='Temperature Over Time',
            x_title='Year',
            y_title='Temperature (℃)'
        )

        # グラフの作成 - Precipitation
        create_line_chart(
            df=df_results_seq,
            x_column='Year',
            y_column='Precipitation (mm)',
            title='Precipitation Over Time',
            x_title='Year',
            y_title='Precipitation (mm)'
        )

        # グラフの作成 - Available Water
        create_line_chart(
            df=df_results_seq,
            x_column='Year',
            y_column='Available Water',
            title='Available Water Over Time',
            x_title='Year',
            y_title='Available Water'
        )

        # グラフの作成 - Crop Yield
        create_line_chart(
            df=df_results_seq,
            x_column='Year',
            y_column='Crop Yield',
            title='Crop Yield Over Time',
            x_title='Year',
            y_title='Crop Yield'
        )

        # グラフの作成 - Flood Damage
        create_line_chart(
            df=df_results_seq,
            x_column='Year',
            y_column='Flood Damage',
            title='Flood Damage Over Time',
            x_title='Year',
            y_title='Flood Damage'
        )

    if st.session_state['current_year_index_seq'] >= total_years:
        st.sidebar.write('Simulation done! Click Save and check the results. / シミュレーションが完了しました！「シナリオを保存」して結果を見てみましょう')

    # # シナリオの保存とリセット
    st.sidebar.title('Scenario Management / シナリオ管理')
    save_scenario_seq = st.sidebar.button('Save / シナリオを保存')
    if save_scenario_seq:
        if st.session_state['current_year_index_seq'] < total_years:
            st.sidebar.warning(f'Please run the simulation till the final year / 最終年度までシミュレーションを回してから保存してください')
        else:
            st.session_state['scenarios'][scenario_name] = df_results_seq.copy()
            st.success(f'Successfully saved scenario "{scenario_name}" / シナリオ「{scenario_name}」を保存しました。')

    st.sidebar.write('After checking the results, reset and try a different scenario / 一通り結果を確認したら，リセットして別のシナリオを作りましょう')
    reset_simulation_seq = st.sidebar.button('Reset / シミュレーションをリセット')
    if reset_simulation_seq:
        st.session_state['current_year_index_seq'] = 0
        st.session_state['simulation_results_seq'] = []
        st.session_state['prev_values_seq'] = {
            'temp': 15.0,
            'precip': 1000.0,
            'municipal_demand': 100.0,
            'available_water': 1000.0,
            'crop_yield': 100.0,
            'levee_level': 0.5,
            'high_temp_tolerance_level': 0.0,
            'hot_days': 30.0,
            'extreme_precip_freq': 0.1,
            'ecosystem_level': 100.0,
            'urban_level': 100.0,
            'levee_investment_years': 0,
            'RnD_investment_years': 0,
            'forest_area': 100.0,
            'forest_area_history': {start_year: 100.0},
            'resident_capacity': 0,
        }
        st.session_state['decision_vars_seq'] = []
        st.rerun()

    # シナリオの比較と散布図
    compare_scenarios_yearly(
        scenarios_data=st.session_state['scenarios'],
<<<<<<< HEAD
        variables=['Flood Damage', 'Crop Yield', 'Ecosystem Level', 'Urban Level', 'Municipal Cost']
=======
        variables=['Flood Damage', 'Crop Yield', 'Ecosystem Level', 'Urban Level', 'Municipal Cost', 'Forest Area']
>>>>>>> fe76f52e
    )

# シナリオの指標を集計
def calculate_scenario_indicators(scenario_data):
    indicators = {
        '収量': scenario_data['Crop Yield'].sum(),
        '洪水被害': scenario_data['Flood Damage'].sum(),
        '生態系': scenario_data.loc[scenario_data['Year'] == end_year, 'Ecosystem Level'].values[0],
        '都市利便性': scenario_data.loc[scenario_data['Year'] == end_year, 'Urban Level'].values[0],
<<<<<<< HEAD
        '予算': scenario_data['Municipal Cost'].sum()
=======
        '予算': scenario_data['Municipal Cost'].sum(),
        # '森林面積': scenario_data.loc[scenario_data['Year'] == end_year, 'Forest Area'].values[0],
>>>>>>> fe76f52e
    }
    return indicators

def generate_llm_commentary(scenario_name, df_result, model="gpt-4"):
    # 簡略化された特徴抽出
    def summarize_results(df):
        summary = {
            "収量合計": round(df["Crop Yield"].sum(), 2),
            "洪水被害合計": round(df["Flood Damage"].sum(), 2),
            "生態系": round(df[df["Year"] == 2100]["Ecosystem Level"].values[0], 2),
            "都市利便性": round(df[df["Year"] == 2100]["Urban Level"].values[0], 2),
            "予算": round(df["Municipal Cost"].sum(), 2)
        }
        return summary

    summary_stats = summarize_results(df_result)

    # プロンプトの生成（日本語）
    prompt = f"""
あなたはシナリオシミュレーションの専門家です。
以下は「{scenario_name}」という気候変動適応シナリオにおける結果です。

【シミュレーション結果の要約】
- 作物収量の合計: {summary_stats['収量合計']}
- 洪水被害の合計: {summary_stats['洪水被害合計']}
- 生態系スコア（2050年）: {summary_stats['生態系']}
- 都市利便性スコア（2100年）: {summary_stats['都市利便性']}
- 自治体の総予算: {summary_stats['予算']}

この内容を踏まえて、シナリオの長所・短所を含む100-300文字程度の講評を生成してください。
表現は一般市民に分かりやすくしてください。
"""

    # OpenAI API呼び出し
    response = client.chat.completions.create(
        model=model,
        messages=[{"role": "user", "content": prompt}],
        temperature=0.7
    )
    return response.choices[0].message.content


# シナリオごとに集計
if st.session_state['scenarios']:
    scenario_indicators = {name: calculate_scenario_indicators(data) for name, data in st.session_state['scenarios'].items()}

    # DataFrameに変換し、指標を基に順位づけ
    df_indicators = pd.DataFrame(scenario_indicators).T
    df_indicators['収量順位'] = df_indicators['収量'].rank(ascending=False)
    df_indicators['洪水被害順位'] = df_indicators['洪水被害'].rank(ascending=True)
    df_indicators['生態系順位'] = df_indicators['生態系'].rank(ascending=False)
    df_indicators['都市利便性順位'] = df_indicators['都市利便性'].rank(ascending=False)
    df_indicators['予算順位'] = df_indicators['予算'].rank(ascending=True)
    # df_indicators['森林面積順位'] = df_indicators['森林面積'].rank(ascending=False)

    # 結果の表示
    st.subheader('Metrics and Rankings / シナリオごとの指標と順位')
    st.write(df_indicators)

    df_result = st.session_state['scenarios'][scenario_name]
    try:
        llm_commentary = generate_llm_commentary(scenario_name, df_result)
        st.subheader("LLMによる講評")
        st.write(llm_commentary)
    except Exception as e:
        st.warning(f"LLM講評の生成に失敗しました: {e}")

# データのエクスポート機能
st.subheader('Export / データのエクスポート')
# export_format = st.selectbox('ファイル形式を選択', ['CSV', 'Excel'])
export_button = st.button('Download / データをダウンロード')

if export_button:
    if st.session_state['scenarios']:
        # すべてのシナリオをエクスポート
        export_df = pd.concat([df for df in st.session_state['scenarios'].values()])
    else:
        export_df = pd.DataFrame()
        st.warning('No data to export')

    if not export_df.empty:
        # if export_format == 'CSV':
        csv = export_df.to_csv(index=False).encode('utf-8')
        st.download_button(label='Download CSV', data=csv, file_name='simulation_results.csv', mime='text/csv')

        # elif export_format == 'Excel':
        #     output = BytesIO()
        #     with pd.ExcelWriter(output, engine='xlsxwriter') as writer:
        #         export_df.to_excel(writer, index=False, sheet_name='Simulation Results')
        #         writer.save()
        #         processed_data = output.getvalue()

        #     st.download_button(label='Excelファイルをダウンロード', data=processed_data, file_name='simulation_results.xlsx', mime='application/vnd.openxmlformats-officedocument.spreadsheetml.sheet')<|MERGE_RESOLUTION|>--- conflicted
+++ resolved
@@ -255,15 +255,10 @@
     # released_water_amount = st.sidebar.slider('Released Water Amount / 放流水量：増やすと洪水リスクが小さくなります', min_value=0, max_value=200, value=100, step=10)
     # levee_construction_cost = st.sidebar.slider('Levee Construction Investment / 堤防工事費：増やすと洪水リスクが小さくなります', min_value=0.0, max_value=10.0, value=2.0, step=1.0)
     # agricultural_RnD_cost = st.sidebar.slider('Agricultural R&D Investment / 農業研究開発費：増やすと高温に強い品種ができます', min_value=0.0, max_value=10.0, value=3.0, step=1.0)
-<<<<<<< HEAD
-    planting_trees_amount = st.sidebar.slider('植林・森林保全', min_value=0, max_value=200, value=100, step=10)
-    house_migration_amount = st.sidebar.slider('住宅移転・嵩上げ', min_value=0, max_value=200, value=100, step=10)
-    dam_levee_construction_cost = st.sidebar.slider('ダム・堤防工事', min_value=0.0, max_value=10.0, value=2.0, step=1.0)
-=======
+
     planting_trees_amount = st.sidebar.slider('植林・森林保全（ha/年）', min_value=0, max_value=200, value=100, step=50)
     house_migration_amount = st.sidebar.slider('住宅移転・嵩上げ（軒/年）', min_value=0, max_value=200, value=100, step=10)
     dam_levee_construction_cost = st.sidebar.slider('ダム・堤防工事（億円/年）', min_value=0.0, max_value=10.0, value=2.0, step=1.0)
->>>>>>> fe76f52e
     paddy_dam_construction_cost = st.sidebar.slider('田んぼダム工事', min_value=0.0, max_value=10.0, value=2.0, step=1.0)
     capacity_building_cost = st.sidebar.slider('防災訓練・普及啓発', min_value=0.0, max_value=10.0, value=3.0, step=1.0)
     agricultural_RnD_cost = st.sidebar.slider('農業研究開発', min_value=0.0, max_value=10.0, value=3.0, step=1.0)
@@ -420,11 +415,7 @@
     # シナリオの比較と散布図
     compare_scenarios_yearly(
         scenarios_data=st.session_state['scenarios'],
-<<<<<<< HEAD
         variables=['Flood Damage', 'Crop Yield', 'Ecosystem Level', 'Urban Level', 'Municipal Cost']
-=======
-        variables=['Flood Damage', 'Crop Yield', 'Ecosystem Level', 'Urban Level', 'Municipal Cost', 'Forest Area']
->>>>>>> fe76f52e
     )
 
 # シナリオの指標を集計
@@ -434,12 +425,7 @@
         '洪水被害': scenario_data['Flood Damage'].sum(),
         '生態系': scenario_data.loc[scenario_data['Year'] == end_year, 'Ecosystem Level'].values[0],
         '都市利便性': scenario_data.loc[scenario_data['Year'] == end_year, 'Urban Level'].values[0],
-<<<<<<< HEAD
         '予算': scenario_data['Municipal Cost'].sum()
-=======
-        '予算': scenario_data['Municipal Cost'].sum(),
-        # '森林面積': scenario_data.loc[scenario_data['Year'] == end_year, 'Forest Area'].values[0],
->>>>>>> fe76f52e
     }
     return indicators
 
