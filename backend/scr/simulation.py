# simulation.py

import numpy as np
import pandas as pd

def simulate_year(year, prev_values, decision_vars, params):
    # --- 前年の値を展開 ---
    prev_municipal_demand = prev_values['municipal_demand']
    prev_available_water = prev_values['available_water']
    prev_levee_level = prev_values['levee_level']
    prev_high_temp_tolerance_level = prev_values['high_temp_tolerance_level']
    prev_ecosystem_level = prev_values['ecosystem_level']
    levee_investment_years = prev_values['levee_investment_years']
    RnD_investment_years = prev_values['RnD_investment_years']
<<<<<<< HEAD
=======
    resident_capacity = prev_values['resident_capacity']

>>>>>>> fe76f52e
    # 新指標の前回値
    prev_urban_level = prev_values.get('urban_level', 100.0)
    prev_resident_burden = prev_values.get('resident_burden', 0.0)
    prev_biodiversity_level = prev_values.get('biodiversity_level', prev_ecosystem_level)
<<<<<<< HEAD
=======
    # --- 初期化（ストックと履歴） ---
    prev_forest_area = prev_values.get('forest_area', 100.0)  # 初期森林面積 [ha]
    forest_area_history = prev_values.get('forest_area_history', {})  # 年次履歴
    # --- 初期化（累積投資の初期化、必要に応じて） ---
    levee_investment_total = prev_values.get('levee_investment_total', 0.0)
    RnD_investment_total = prev_values.get('RnD_investment_total', 0.0)
>>>>>>> fe76f52e

    # --- 意思決定変数を展開 ---
    # モンテカルロモードでは mapping された internal keys が来る前提
    planting_trees_amount        = decision_vars.get('planting_trees_amount', 0)
    house_migration_amount       = decision_vars.get('house_migration_amount', 0)
    dam_levee_construction_cost  = decision_vars.get('dam_levee_construction_cost', 0)
    paddy_dam_construction_cost  = decision_vars.get('paddy_dam_construction_cost', 0)
    capacity_building_cost       = decision_vars.get('capacity_building_cost', 0)
    agricultural_RnD_cost        = decision_vars.get('agricultural_RnD_cost', 0)
    transportation_invest        = decision_vars.get('transportation_invest', 0)
<<<<<<< HEAD
    # 従来の変数（残存していれば利用）
=======
    # 従来の変数（残存していれば利用）→ 利用しない方針
>>>>>>> fe76f52e
    irrigation_water_amount      = decision_vars.get('irrigation_water_amount', 0)
    released_water_amount        = decision_vars.get('released_water_amount', 0)

    # --- パラメータを展開 ---
    start_year                    = params['start_year']
    base_temp                     = params['base_temp']
    temp_trend                    = params['temp_trend']
    temp_uncertainty              = params['temp_uncertainty']
    base_precip                   = params['base_precip']
    precip_trend                  = params['precip_trend']
    base_precip_uncertainty       = params['base_precip_uncertainty']
    precip_uncertainty_trend      = params['precip_uncertainty_trend']
    initial_hot_days              = params['initial_hot_days']
    temp_to_hot_days_coeff        = params['temp_to_hot_days_coeff']
    hot_days_uncertainty          = params['hot_days_uncertainty']
    base_extreme_precip_freq      = params['base_extreme_precip_freq']
    extreme_precip_freq_trend     = params['extreme_precip_freq_trend']
    municipal_demand_trend        = params['municipal_demand_trend']
    municipal_demand_uncertainty  = params['municipal_demand_uncertainty']
    temp_coefficient              = params['temp_coefficient']
    max_potential_yield           = params['max_potential_yield']
    optimal_irrigation_amount     = params['optimal_irrigation_amount']
    flood_damage_coefficient      = params['flood_damage_coefficient']
    levee_level_increment         = params['levee_level_increment']
    high_temp_tolerance_increment = params['high_temp_tolerance_increment']
    levee_investment_threshold    = params['levee_investment_threshold']
    RnD_investment_threshold      = params['RnD_investment_threshold']
<<<<<<< HEAD
    levee_investment_required_years= params['levee_investment_required_years']
=======
    levee_investment_required_years = params['levee_investment_required_years']
>>>>>>> fe76f52e
    RnD_investment_required_years = params['RnD_investment_required_years']
    max_available_water           = params['max_available_water']
    evapotranspiration_amount     = params['evapotranspiration_amount']
    ecosystem_threshold           = params['ecosystem_threshold']
<<<<<<< HEAD
    crop_rnd_max_tolerance        = 0.5

    # --- 気象・水資源・収量の計算 ---
=======
    cost_per_1000trees            = 2310000
    cost_per_migration            = 3000000
    crop_rnd_max_tolerance        = 0.5
    forest_degradation_rate       = 0.01
    necessary_water_for_crops     = 1000
    capacity_building_coefficient = 0.1

    # 0.1 気象環境 ---
>>>>>>> fe76f52e
    temp = base_temp + temp_trend * (year - start_year) + np.random.normal(0, temp_uncertainty)
    precip_unc = base_precip_uncertainty + precip_uncertainty_trend * (year - start_year)
    precip = max(0, base_precip + precip_trend * (year - start_year) + np.random.normal(0, precip_unc))
    hot_days = initial_hot_days + (temp - base_temp) * temp_to_hot_days_coeff + np.random.normal(0, hot_days_uncertainty)
    hot_days = max(hot_days, 0)
    extreme_precip_freq = max(base_extreme_precip_freq + extreme_precip_freq_trend * (year - start_year), 0)
    extreme_precip_events = np.random.poisson(extreme_precip_freq)
<<<<<<< HEAD
    municipal_growth = municipal_demand_trend + np.random.normal(0, municipal_demand_uncertainty)
    current_municipal_demand = prev_municipal_demand * (1 + municipal_growth)
    current_available_water = min(max(prev_available_water + precip - evapotranspiration_amount \
                                      - current_municipal_demand - irrigation_water_amount - released_water_amount, 0),
                                  max_available_water)
    cy_irrig = max_potential_yield * (irrigation_water_amount / optimal_irrigation_amount)
    cy_irrig = min(cy_irrig, max_potential_yield)
    temp_impact = hot_days * temp_coefficient * (1 - prev_high_temp_tolerance_level)
    current_crop_yield = cy_irrig - temp_impact

    # --- レベル更新 ---
    # 堤防
    if dam_levee_construction_cost >= levee_investment_threshold:
        levee_investment_years += 1
        if levee_investment_years >= levee_investment_required_years:
            prev_levee_level = min(prev_levee_level + levee_level_increment, 1.0)
            levee_investment_years = 0
    else:
        levee_investment_years = 0
    # 耐熱性
    if agricultural_RnD_cost >= RnD_investment_threshold:
        RnD_investment_years += 1
        if RnD_investment_years >= RnD_investment_required_years:
            prev_high_temp_tolerance_level = min(prev_high_temp_tolerance_level + high_temp_tolerance_increment, crop_rnd_max_tolerance)
            RnD_investment_years = 0
            crop_rnd_max_tolerance += 0.1
    else:
        RnD_investment_years = 0

    # --- 損害・生態系 ---
    current_flood_damage = extreme_precip_events * (1 - prev_levee_level) * flood_damage_coefficient
    water_for_ecosystem = precip + released_water_amount
    if water_for_ecosystem < ecosystem_threshold:
        prev_ecosystem_level = max(prev_ecosystem_level - 1, 0)
    municipal_cost = dam_levee_construction_cost + agricultural_RnD_cost + paddy_dam_construction_cost + capacity_building_cost

    # --- 新指標 ---
    urban_level = prev_urban_level + 0.1 * transportation_invest - 0.2 * house_migration_amount
    urban_level = min(max(urban_level, 0), 100)
    resident_burden = prev_resident_burden + 0.5 * (dam_levee_construction_cost + paddy_dam_construction_cost + capacity_building_cost)
    biodiversity_level = max(prev_biodiversity_level - 0.05 * dam_levee_construction_cost - 0.02 * paddy_dam_construction_cost, 0)
=======
    extreme_precip_intensity = extreme_precip_freq/base_extreme_precip_freq # 降雨強度も年々高まるという仮定

    # 0.2 社会環境 ---
    municipal_growth = municipal_demand_trend + np.random.normal(0, municipal_demand_uncertainty)
    current_municipal_demand = prev_municipal_demand * (1 + municipal_growth)
 
    # 1. 森林面積（植林 - 自然減衰） 1000本 = 1ha ---
    current_forest_area = max(prev_forest_area + planting_trees_amount - prev_forest_area * forest_degradation_rate, 0)
    forest_area_history[year] = current_forest_area

    # 2. forest_area の効果（20〜40年前の森林） ---
    flood_reduction = 0
    biodiversity_boost = 0
    water_retention_boost = 0
    for delay in range(20, 41):
        past_year = year - delay
        fa = forest_area_history.get(past_year, 0)
        flood_reduction += fa * 0.001  # 洪水被害を最大 40% 程度まで軽減可（例: fa=40000 で 40%）
        biodiversity_boost += fa * 0.0002
        water_retention_boost += fa * 0.001  # 水保持量を増加

    flood_reduction = min(flood_reduction, 0.4)    # 上限を設定（効果が過剰にならないように）
    biodiversity_boost = min(biodiversity_boost, 5.0)    # 上限を設定（効果が過剰にならないように）
    water_retention_boost = min(water_retention_boost, 20.0)    # 上限を設定（効果が過剰にならないように）

    # 3. 利用可能水量（System Dynamicsには未導入）
    current_available_water = min(
        max(
            prev_available_water + precip - evapotranspiration_amount
            - current_municipal_demand - irrigation_water_amount - released_water_amount
            + water_retention_boost,  # 森林による水源涵養効果
            0
        ),
        max_available_water
    )

    # 4.1 農業生産量
    temp_impact = hot_days * temp_coefficient * (1 - prev_high_temp_tolerance_level)
    water_impact = max(current_available_water/necessary_water_for_crops, 1)
    current_crop_yield = max_potential_yield - temp_impact - water_impact

    # 農業利用水を利用可能水から引く（System Dynamicsには未導入）
    current_available_water = min(current_available_water - necessary_water_for_crops, 0)

    # 4.2 農業R&D：累積投資で耐熱性向上（確率的閾値）
    RnD_investment_total += agricultural_RnD_cost
    RnD_threshold_with_noise = np.random.normal(RnD_investment_threshold * RnD_investment_required_years, RnD_investment_threshold * 0.1)

    if RnD_investment_total >= RnD_threshold_with_noise:
        prev_high_temp_tolerance_level = min(prev_high_temp_tolerance_level + high_temp_tolerance_increment, crop_rnd_max_tolerance)
        RnD_investment_total = 0.0
        crop_rnd_max_tolerance += 0.1  # レベルが段階的に上がっていくという過程

    # 5.1 堤防：累積投資で建設（確率的閾値）
    levee_investment_total += dam_levee_construction_cost
    levee_threshold_with_noise = np.random.normal(levee_investment_threshold * levee_investment_required_years, levee_investment_threshold * 0.1)

    if levee_investment_total >= levee_threshold_with_noise:
        prev_levee_level = prev_levee_level + levee_level_increment
        levee_investment_total -= levee_threshold_with_noise # リセット（差額を残す）

    # 5.2 水害
    is_flood = min(max(extreme_precip_intensity - prev_levee_level, 0),1)
    current_flood_damage = extreme_precip_events * is_flood * flood_damage_coefficient
    current_flood_damage *= (1 - flood_reduction) * (1 - resident_capacity) # 森林の影響は要検討

    # 6. 損害・生態系の評価
    water_for_ecosystem = precip + released_water_amount
    if water_for_ecosystem < ecosystem_threshold:
        prev_ecosystem_level = max(prev_ecosystem_level - 1, 0)

    # 7. 都市の居住可能性の評価
    urban_level = prev_urban_level + 0.1 * transportation_invest - 0.2 * house_migration_amount
    urban_level = min(max(urban_level, 0), 100)

    # 8. 自然生態系の評価
    biodiversity_level = max(prev_biodiversity_level - 0.05 * dam_levee_construction_cost - 0.02 * paddy_dam_construction_cost + biodiversity_boost, 0)

    # 9. 住民の防災能力・意識
    resident_capacity += capacity_building_cost * capacity_building_coefficient - 0.01 # 自然減
    resident_capacity = max(1, resident_capacity)

    # 10. コスト算出
    planting_trees_cost = planting_trees_amount * cost_per_1000trees
    migration_cost = house_migration_amount * cost_per_migration
    municipal_cost = dam_levee_construction_cost * 1000000 + agricultural_RnD_cost * 1000000 + paddy_dam_construction_cost * 1000000 + capacity_building_cost * 100000 + planting_trees_cost + migration_cost + transportation_invest
    resident_burden = municipal_cost 
>>>>>>> fe76f52e

    # --- 出力 ---
    outputs = {
        'Year': year,
        'Temperature (℃)': temp,
        'Precipitation (mm)': precip,
        'Available Water': current_available_water,
        'Crop Yield': current_crop_yield,
        'Municipal Demand': current_municipal_demand,
        'Flood Damage': current_flood_damage,
        'Levee Level': prev_levee_level,
        'High Temp Tolerance Level': prev_high_temp_tolerance_level,
        'Hot Days': hot_days,
        'Extreme Precip Frequency': extreme_precip_freq,
        'Extreme Precip Events': extreme_precip_events,
        'Ecosystem Level': prev_ecosystem_level,
        'Municipal Cost': municipal_cost,
        'Urban Level': urban_level,
        'Resident Burden': resident_burden,
        'Biodiversity Level': biodiversity_level
    }
    outputs['Forest Area'] = current_forest_area

    current_values = {
        'temp': temp,
        'precip': precip,
        'municipal_demand': current_municipal_demand,
        'available_water': current_available_water,
        'crop_yield': current_crop_yield,
        'levee_level': prev_levee_level,
        'high_temp_tolerance_level': prev_high_temp_tolerance_level,
        'hot_days': hot_days,
        'extreme_precip_freq': extreme_precip_freq,
        'ecosystem_level': prev_ecosystem_level,
        'levee_investment_years': levee_investment_years,
        'RnD_investment_years': RnD_investment_years,
        'urban_level': urban_level,
        'resident_burden': resident_burden,
<<<<<<< HEAD
        'biodiversity_level': biodiversity_level
=======
        'biodiversity_level': biodiversity_level,
        'levee_investment_total': levee_investment_total,
        'RnD_investment_total': RnD_investment_total,
        'forest_area': current_forest_area,
        'forest_area_history': forest_area_history,
        'resident_capacity': resident_capacity,
>>>>>>> fe76f52e
    }

    return current_values, outputs


def simulate_simulation(years, initial_values, decision_vars_list, params):
    prev_values = initial_values.copy()
    results = []

    # 日本語列名を internal key にマッピング
    key_mapping = {
        '植林・森林保全': 'planting_trees_amount',
        '住宅移転・嵩上げ': 'house_migration_amount',
        'ダム・堤防工事': 'dam_levee_construction_cost',
        '田んぼダム工事': 'paddy_dam_construction_cost',
        '防災訓練・普及啓発': 'capacity_building_cost',
        '農業研究開発': 'agricultural_RnD_cost',
        '交通網の拡充': 'transportation_invest',
        '灌漑水量 (Irrigation Water Amount)': 'irrigation_water_amount',
        '放流水量 (Released Water Amount)': 'released_water_amount'
    }

    for idx, year in enumerate(years):
        # 意思決定変数の取得
        if isinstance(decision_vars_list, list):
<<<<<<< HEAD
            # 意思決定変数の取得
            decision_vars = decision_vars_list[len(decision_vars_list)-1]
        elif isinstance(decision_vars_list, pd.DataFrame):
            decision_vars = decision_vars_list.to_dict(orient='records')[0]
=======
            decision_vars = decision_vars_list[-1]
>>>>>>> fe76f52e
        else:
            decision_year = (year - params['start_year']) // 10 * 10 + params['start_year']
<<<<<<< HEAD
            decision_vars_raw = decision_vars_list.loc[decision_year].to_dict()
            decision_vars = { new_key: decision_vars_raw[old_key] for old_key, new_key in key_mapping.items() }
            # if '灌漑水量 (Irrigation Water Amount)' in decision_vars_raw:
            #     decision_vars = { new_key: decision_vars_raw[old_key] for old_key, new_key in key_mapping.items() }
            # else:
            #     decision_vars = decision_vars_raw
=======
            raw = decision_vars_list.loc[decision_year].to_dict()
            decision_vars = { new_key: raw.get(old_key, 0) for old_key, new_key in key_mapping.items() }
>>>>>>> fe76f52e

        prev_values, outputs = simulate_year(year, prev_values, decision_vars, params)
        results.append(outputs)

    return results<|MERGE_RESOLUTION|>--- conflicted
+++ resolved
@@ -12,24 +12,18 @@
     prev_ecosystem_level = prev_values['ecosystem_level']
     levee_investment_years = prev_values['levee_investment_years']
     RnD_investment_years = prev_values['RnD_investment_years']
-<<<<<<< HEAD
-=======
     resident_capacity = prev_values['resident_capacity']
 
->>>>>>> fe76f52e
     # 新指標の前回値
     prev_urban_level = prev_values.get('urban_level', 100.0)
     prev_resident_burden = prev_values.get('resident_burden', 0.0)
     prev_biodiversity_level = prev_values.get('biodiversity_level', prev_ecosystem_level)
-<<<<<<< HEAD
-=======
     # --- 初期化（ストックと履歴） ---
     prev_forest_area = prev_values.get('forest_area', 100.0)  # 初期森林面積 [ha]
     forest_area_history = prev_values.get('forest_area_history', {})  # 年次履歴
     # --- 初期化（累積投資の初期化、必要に応じて） ---
     levee_investment_total = prev_values.get('levee_investment_total', 0.0)
     RnD_investment_total = prev_values.get('RnD_investment_total', 0.0)
->>>>>>> fe76f52e
 
     # --- 意思決定変数を展開 ---
     # モンテカルロモードでは mapping された internal keys が来る前提
@@ -40,11 +34,7 @@
     capacity_building_cost       = decision_vars.get('capacity_building_cost', 0)
     agricultural_RnD_cost        = decision_vars.get('agricultural_RnD_cost', 0)
     transportation_invest        = decision_vars.get('transportation_invest', 0)
-<<<<<<< HEAD
-    # 従来の変数（残存していれば利用）
-=======
     # 従来の変数（残存していれば利用）→ 利用しない方針
->>>>>>> fe76f52e
     irrigation_water_amount      = decision_vars.get('irrigation_water_amount', 0)
     released_water_amount        = decision_vars.get('released_water_amount', 0)
 
@@ -72,20 +62,11 @@
     high_temp_tolerance_increment = params['high_temp_tolerance_increment']
     levee_investment_threshold    = params['levee_investment_threshold']
     RnD_investment_threshold      = params['RnD_investment_threshold']
-<<<<<<< HEAD
-    levee_investment_required_years= params['levee_investment_required_years']
-=======
     levee_investment_required_years = params['levee_investment_required_years']
->>>>>>> fe76f52e
     RnD_investment_required_years = params['RnD_investment_required_years']
     max_available_water           = params['max_available_water']
     evapotranspiration_amount     = params['evapotranspiration_amount']
     ecosystem_threshold           = params['ecosystem_threshold']
-<<<<<<< HEAD
-    crop_rnd_max_tolerance        = 0.5
-
-    # --- 気象・水資源・収量の計算 ---
-=======
     cost_per_1000trees            = 2310000
     cost_per_migration            = 3000000
     crop_rnd_max_tolerance        = 0.5
@@ -94,7 +75,6 @@
     capacity_building_coefficient = 0.1
 
     # 0.1 気象環境 ---
->>>>>>> fe76f52e
     temp = base_temp + temp_trend * (year - start_year) + np.random.normal(0, temp_uncertainty)
     precip_unc = base_precip_uncertainty + precip_uncertainty_trend * (year - start_year)
     precip = max(0, base_precip + precip_trend * (year - start_year) + np.random.normal(0, precip_unc))
@@ -102,49 +82,6 @@
     hot_days = max(hot_days, 0)
     extreme_precip_freq = max(base_extreme_precip_freq + extreme_precip_freq_trend * (year - start_year), 0)
     extreme_precip_events = np.random.poisson(extreme_precip_freq)
-<<<<<<< HEAD
-    municipal_growth = municipal_demand_trend + np.random.normal(0, municipal_demand_uncertainty)
-    current_municipal_demand = prev_municipal_demand * (1 + municipal_growth)
-    current_available_water = min(max(prev_available_water + precip - evapotranspiration_amount \
-                                      - current_municipal_demand - irrigation_water_amount - released_water_amount, 0),
-                                  max_available_water)
-    cy_irrig = max_potential_yield * (irrigation_water_amount / optimal_irrigation_amount)
-    cy_irrig = min(cy_irrig, max_potential_yield)
-    temp_impact = hot_days * temp_coefficient * (1 - prev_high_temp_tolerance_level)
-    current_crop_yield = cy_irrig - temp_impact
-
-    # --- レベル更新 ---
-    # 堤防
-    if dam_levee_construction_cost >= levee_investment_threshold:
-        levee_investment_years += 1
-        if levee_investment_years >= levee_investment_required_years:
-            prev_levee_level = min(prev_levee_level + levee_level_increment, 1.0)
-            levee_investment_years = 0
-    else:
-        levee_investment_years = 0
-    # 耐熱性
-    if agricultural_RnD_cost >= RnD_investment_threshold:
-        RnD_investment_years += 1
-        if RnD_investment_years >= RnD_investment_required_years:
-            prev_high_temp_tolerance_level = min(prev_high_temp_tolerance_level + high_temp_tolerance_increment, crop_rnd_max_tolerance)
-            RnD_investment_years = 0
-            crop_rnd_max_tolerance += 0.1
-    else:
-        RnD_investment_years = 0
-
-    # --- 損害・生態系 ---
-    current_flood_damage = extreme_precip_events * (1 - prev_levee_level) * flood_damage_coefficient
-    water_for_ecosystem = precip + released_water_amount
-    if water_for_ecosystem < ecosystem_threshold:
-        prev_ecosystem_level = max(prev_ecosystem_level - 1, 0)
-    municipal_cost = dam_levee_construction_cost + agricultural_RnD_cost + paddy_dam_construction_cost + capacity_building_cost
-
-    # --- 新指標 ---
-    urban_level = prev_urban_level + 0.1 * transportation_invest - 0.2 * house_migration_amount
-    urban_level = min(max(urban_level, 0), 100)
-    resident_burden = prev_resident_burden + 0.5 * (dam_levee_construction_cost + paddy_dam_construction_cost + capacity_building_cost)
-    biodiversity_level = max(prev_biodiversity_level - 0.05 * dam_levee_construction_cost - 0.02 * paddy_dam_construction_cost, 0)
-=======
     extreme_precip_intensity = extreme_precip_freq/base_extreme_precip_freq # 降雨強度も年々高まるという仮定
 
     # 0.2 社会環境 ---
@@ -232,7 +169,6 @@
     migration_cost = house_migration_amount * cost_per_migration
     municipal_cost = dam_levee_construction_cost * 1000000 + agricultural_RnD_cost * 1000000 + paddy_dam_construction_cost * 1000000 + capacity_building_cost * 100000 + planting_trees_cost + migration_cost + transportation_invest
     resident_burden = municipal_cost 
->>>>>>> fe76f52e
 
     # --- 出力 ---
     outputs = {
@@ -271,16 +207,12 @@
         'RnD_investment_years': RnD_investment_years,
         'urban_level': urban_level,
         'resident_burden': resident_burden,
-<<<<<<< HEAD
-        'biodiversity_level': biodiversity_level
-=======
         'biodiversity_level': biodiversity_level,
         'levee_investment_total': levee_investment_total,
         'RnD_investment_total': RnD_investment_total,
         'forest_area': current_forest_area,
         'forest_area_history': forest_area_history,
         'resident_capacity': resident_capacity,
->>>>>>> fe76f52e
     }
 
     return current_values, outputs
@@ -306,27 +238,18 @@
     for idx, year in enumerate(years):
         # 意思決定変数の取得
         if isinstance(decision_vars_list, list):
-<<<<<<< HEAD
             # 意思決定変数の取得
             decision_vars = decision_vars_list[len(decision_vars_list)-1]
         elif isinstance(decision_vars_list, pd.DataFrame):
             decision_vars = decision_vars_list.to_dict(orient='records')[0]
-=======
-            decision_vars = decision_vars_list[-1]
->>>>>>> fe76f52e
         else:
             decision_year = (year - params['start_year']) // 10 * 10 + params['start_year']
-<<<<<<< HEAD
             decision_vars_raw = decision_vars_list.loc[decision_year].to_dict()
             decision_vars = { new_key: decision_vars_raw[old_key] for old_key, new_key in key_mapping.items() }
             # if '灌漑水量 (Irrigation Water Amount)' in decision_vars_raw:
             #     decision_vars = { new_key: decision_vars_raw[old_key] for old_key, new_key in key_mapping.items() }
             # else:
             #     decision_vars = decision_vars_raw
-=======
-            raw = decision_vars_list.loc[decision_year].to_dict()
-            decision_vars = { new_key: raw.get(old_key, 0) for old_key, new_key in key_mapping.items() }
->>>>>>> fe76f52e
 
         prev_values, outputs = simulate_year(year, prev_values, decision_vars, params)
         results.append(outputs)
