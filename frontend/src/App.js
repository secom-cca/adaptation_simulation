--- conflicted
+++ resolved
@@ -1104,7 +1104,7 @@
             {selectedMode === 'downstream' && t.mode.downstreamDesc}
           </Typography>
         </Box>
-<<<<<<< HEAD
+
         <Link to="/formula">
           <Button variant="outlined">
             {t.buttons.viewModel}
@@ -1136,8 +1136,6 @@
           />
         </Box>
         
-=======
->>>>>>> bedbee07
         {showResultButton && (
         <Box sx={{ textAlign: 'center', mt: 0 }}>
           <Button
